package rabbitmq

import (
	"context"
	"time"

	"go-micro.dev/v4/broker"
<<<<<<< HEAD
	"go-micro.dev/v4/server"
=======
	"go-micro.dev/v4/client"
>>>>>>> 4c504d48
)

type durableQueueKey struct{}
type headersKey struct{}
type queueArgumentsKey struct{}
type prefetchCountKey struct{}
type prefetchGlobalKey struct{}
type confirmPublishKey struct{}
type exchangeKey struct{}
type exchangeTypeKey struct{}
type withoutExchangeKey struct{}
type requeueOnErrorKey struct{}
type deliveryMode struct{}
type priorityKey struct{}
type contentType struct{}
type contentEncoding struct{}
type correlationID struct{}
type replyTo struct{}
type expiration struct{}
type messageID struct{}
type timestamp struct{}
type typeMsg struct{}
type userID struct{}
type appID struct{}
type externalAuth struct{}
type durableExchange struct{}

// ServerAckOnSuccess export AckOnSuccess server.SubscriberOption
func ServerAckOnSuccess() server.SubscriberOption {
	return setServerSubscriberOption(ackSuccessKey{}, true)
}

// DurableQueue creates a durable queue when subscribing.
func DurableQueue() broker.SubscribeOption {
	return setSubscribeOption(durableQueueKey{}, true)
}

// DurableExchange is an option to set the Exchange to be durable.
func DurableExchange() broker.Option {
	return setBrokerOption(durableExchange{}, true)
}

// Headers adds headers used by the headers exchange.
func Headers(h map[string]interface{}) broker.SubscribeOption {
	return setSubscribeOption(headersKey{}, h)
}

// QueueArguments sets arguments for queue creation.
func QueueArguments(h map[string]interface{}) broker.SubscribeOption {
	return setSubscribeOption(queueArgumentsKey{}, h)
}

func RequeueOnError() broker.SubscribeOption {
	return setSubscribeOption(requeueOnErrorKey{}, true)
}

// ExchangeName is an option to set the ExchangeName.
func ExchangeName(e string) broker.Option {
	return setBrokerOption(exchangeKey{}, e)
}

// WithoutExchange is an option to use the rabbitmq default exchange.
// means it would not create any custom exchange.
func WithoutExchange() broker.Option {
	return setBrokerOption(withoutExchangeKey{}, true)
}

// ExchangeType is an option to set the rabbitmq exchange type.
func ExchangeType(t MQExchangeType) broker.Option {
	return setBrokerOption(exchangeTypeKey{}, t)
}

// PrefetchCount ...
func PrefetchCount(c int) broker.Option {
	return setBrokerOption(prefetchCountKey{}, c)
}

// PrefetchGlobal creates a durable queue when subscribing.
func PrefetchGlobal() broker.Option {
	return setBrokerOption(prefetchGlobalKey{}, true)
}

// ConfirmPublish ensures all published messages are confirmed by waiting for an ack/nack from the broker.
func ConfirmPublish() broker.Option {
	return setBrokerOption(confirmPublishKey{}, true)
}

// DeliveryMode sets a delivery mode for publishing.
func DeliveryMode(value uint8) broker.PublishOption {
	return setPublishOption(deliveryMode{}, value)
}

// Priority sets a priority level for publishing.
func Priority(value uint8) broker.PublishOption {
	return setPublishOption(priorityKey{}, value)
}

// ContentType sets a property MIME content type for publishing.
func ContentType(value string) broker.PublishOption {
	return setPublishOption(contentType{}, value)
}

// ContentEncoding sets a property MIME content encoding for publishing.
func ContentEncoding(value string) broker.PublishOption {
	return setPublishOption(contentEncoding{}, value)
}

// CorrelationID sets a property correlation ID for publishing.
func CorrelationID(value string) broker.PublishOption {
	return setPublishOption(correlationID{}, value)
}

// ReplyTo sets a property address to to reply to (ex: RPC) for publishing.
func ReplyTo(value string) broker.PublishOption {
	return setPublishOption(replyTo{}, value)
}

// Expiration sets a property message expiration spec for publishing.
func Expiration(value string) broker.PublishOption {
	return setPublishOption(expiration{}, value)
}

// MessageId sets a property message identifier for publishing.
func MessageId(value string) broker.PublishOption {
	return setPublishOption(messageID{}, value)
}

// Timestamp sets a property message timestamp for publishing.
func Timestamp(value time.Time) broker.PublishOption {
	return setPublishOption(timestamp{}, value)
}

// TypeMsg sets a property message type name for publishing.
func TypeMsg(value string) broker.PublishOption {
	return setPublishOption(typeMsg{}, value)
}

// UserID sets a property user id for publishing.
func UserID(value string) broker.PublishOption {
	return setPublishOption(userID{}, value)
}

// AppID sets a property application id for publishing.
func AppID(value string) broker.PublishOption {
	return setPublishOption(appID{}, value)
}

func ExternalAuth() broker.Option {
	return setBrokerOption(externalAuth{}, ExternalAuthentication{})
}

type subscribeContextKey struct{}

// SubscribeContext set the context for broker.SubscribeOption.
func SubscribeContext(ctx context.Context) broker.SubscribeOption {
	return setSubscribeOption(subscribeContextKey{}, ctx)
}

type ackSuccessKey struct{}

// AckOnSuccess will automatically acknowledge messages when no error is returned.
func AckOnSuccess() broker.SubscribeOption {
	return setSubscribeOption(ackSuccessKey{}, true)
}

// PublishDeliveryMode client.PublishOption for setting message "delivery mode"
// mode , Transient (0 or 1) or Persistent (2)
func PublishDeliveryMode(mode uint8) client.PublishOption {
	return func(o *client.PublishOptions) {
		if o.Context == nil {
			o.Context = context.Background()
		}
		o.Context = context.WithValue(o.Context, deliveryMode{}, mode)
	}
}<|MERGE_RESOLUTION|>--- conflicted
+++ resolved
@@ -5,11 +5,8 @@
 	"time"
 
 	"go-micro.dev/v4/broker"
-<<<<<<< HEAD
 	"go-micro.dev/v4/server"
-=======
 	"go-micro.dev/v4/client"
->>>>>>> 4c504d48
 )
 
 type durableQueueKey struct{}
